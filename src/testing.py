from matplotlib.font_manager import findSystemFonts
import numpy as np
<<<<<<< HEAD
import matplotlib.pyplot as plt
from pyparsing import And # type: ignore
from process import find_bright_pixels, save_image, load_image
import math

def main():
    image = load_image('output.new/2020-03-25-10-36-59_image_missed2.png')
    diffed = load_image('output.new/2020-03-25-10-36-59_image_missed2_diff.png')


    image_B = image[:, :, 0]
    image_G = image[:, :, 1]
    image_R = image[:, :, 2]
=======
from process import ValidationResult, save_image, load_image
from parameter_estimation import do_parameter_est

def main():
    import os 
    import sys

    # image = load_image(os.path.join(sys.path[0], 'output.bak/2020-01-20-10-36-56_image_correct2.png'))
    # diffed = load_image(os.path.join(sys.path[0], 'output.bak/2020-01-20-10-36-56_image_correct2_diff.png'))
    image = load_image(os.path.join(sys.path[0], 'output.bak/2020-01-10-10-36-57_image_correct0.png'))
    diffed = load_image(os.path.join(sys.path[0], 'output.bak/2020-01-10-10-36-57_image_correct0_diff.png'))
    
>>>>>>> 7a97b762

    image_B = diffed[:, :, 0]
    image_G = diffed[:, :, 1]
    image_R = diffed[:, :, 2]

    brighest_green = (image.shape[0] // 2, image.shape[1] // 2)
    brightest_blue = np.unravel_index(np.argmax(image_B), image_B.shape)
    brightest_red = np.unravel_index(np.argmax(image_R), image_R.shape)

    image_B[brightest_red[0], brightest_red[1]] = 1
    image_R[brightest_blue[0], brightest_blue[1]] = 1
    save_image(diffed, 'tmp.png')

<<<<<<< HEAD
    green_channel = diffed[:, :, 1]
    g = np.unravel_index(np.argmax(green_channel), green_channel.shape)

    blue_channel = diffed[:, :, 0]
    b = np.unravel_index(np.argmax(blue_channel), blue_channel.shape)

    red_channel = diffed[:, :, 2]
    r = np.unravel_index(np.argmax(red_channel), red_channel.shape)
=======
    result = ValidationResult(
        valid=True,
        green_center=brighest_green,
        blue_center=brightest_blue,
        red_center=brightest_red,
        radius=15
    )

    do_parameter_est(image, diffed, result, "parameters.txt")
>>>>>>> 7a97b762

    while distance(g, b) > 15:
        blue_channel[b] = 0
        b = np.unravel_index(np.argmax(blue_channel), blue_channel.shape)
        if b == (0,0):
            break

    while distance(g, r) > 15:
        red_channel[r] = 0
        r = np.unravel_index(np.argmax(red_channel), red_channel.shape)
        if r == (0,0):
            break
    

    diff_R[g] = 1
    diff_B[g] = 1
    diff_G[g] = 1
    
    diff_R[b] = 1
    diff_B[b] = 1
    diff_G[b] = 1

    diff_R[r] = 1
    diff_B[r] = 1
    diff_G[r] = 1

    print(is_between(b,g,r))

    save_image(diffed, 'tmp.png')

def distance(a,b):
    return math.sqrt((a[0] - b[0])**2 + (a[1] - b[1])**2)

def is_between(a,c,b):
    print(distance(a,c))
    print(distance(c,b))
    print(distance(a,c) + distance(c,b))
    print(distance(a,b))

    return (distance(a,b) - 1 <= distance(a,c) + distance(c,b) and distance(a,c) + distance(c,b) <= distance(a,b) + 1) and (distance(a,c) - 3 <= distance(c,b) and distance(c,b) <= distance(a,c) + 3) and (distance(a,c) >= 3 and distance(c,b) >= 3)
    
if __name__ == '__main__':
    main()<|MERGE_RESOLUTION|>--- conflicted
+++ resolved
@@ -1,8 +1,5 @@
-from matplotlib.font_manager import findSystemFonts
 import numpy as np
-<<<<<<< HEAD
 import matplotlib.pyplot as plt
-from pyparsing import And # type: ignore
 from process import find_bright_pixels, save_image, load_image
 import math
 
@@ -14,34 +11,11 @@
     image_B = image[:, :, 0]
     image_G = image[:, :, 1]
     image_R = image[:, :, 2]
-=======
-from process import ValidationResult, save_image, load_image
-from parameter_estimation import do_parameter_est
-
-def main():
-    import os 
-    import sys
-
-    # image = load_image(os.path.join(sys.path[0], 'output.bak/2020-01-20-10-36-56_image_correct2.png'))
-    # diffed = load_image(os.path.join(sys.path[0], 'output.bak/2020-01-20-10-36-56_image_correct2_diff.png'))
-    image = load_image(os.path.join(sys.path[0], 'output.bak/2020-01-10-10-36-57_image_correct0.png'))
-    diffed = load_image(os.path.join(sys.path[0], 'output.bak/2020-01-10-10-36-57_image_correct0_diff.png'))
-    
->>>>>>> 7a97b762
 
     image_B = diffed[:, :, 0]
     image_G = diffed[:, :, 1]
     image_R = diffed[:, :, 2]
 
-    brighest_green = (image.shape[0] // 2, image.shape[1] // 2)
-    brightest_blue = np.unravel_index(np.argmax(image_B), image_B.shape)
-    brightest_red = np.unravel_index(np.argmax(image_R), image_R.shape)
-
-    image_B[brightest_red[0], brightest_red[1]] = 1
-    image_R[brightest_blue[0], brightest_blue[1]] = 1
-    save_image(diffed, 'tmp.png')
-
-<<<<<<< HEAD
     green_channel = diffed[:, :, 1]
     g = np.unravel_index(np.argmax(green_channel), green_channel.shape)
 
@@ -50,17 +24,6 @@
 
     red_channel = diffed[:, :, 2]
     r = np.unravel_index(np.argmax(red_channel), red_channel.shape)
-=======
-    result = ValidationResult(
-        valid=True,
-        green_center=brighest_green,
-        blue_center=brightest_blue,
-        red_center=brightest_red,
-        radius=15
-    )
-
-    do_parameter_est(image, diffed, result, "parameters.txt")
->>>>>>> 7a97b762
 
     while distance(g, b) > 15:
         blue_channel[b] = 0
