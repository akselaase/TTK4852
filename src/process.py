--- conflicted
+++ resolved
@@ -172,11 +172,7 @@
     size = 32
     lx, hx, ly, hy = rect(*center, size)
     cropped = image[lx:hx, ly:hy,:]
-<<<<<<< HEAD
-    save_image(cropped, f'output/{image_name}.png')
-=======
     save_image(cropped, output_path / f'{image_name}.png')
->>>>>>> 58a1bcc5
 
 
 def paint_rect(image: OriginalImage, center: tuple[int, int], color: np.ndarray) -> None:
@@ -219,11 +215,7 @@
             paint_rect(painted, lbl, np.array([0, 1, 1]))
     
     if generate_highlights:
-<<<<<<< HEAD
-        save_image(painted, f'output/{image_name}_painted.png')
-=======
         save_image(painted, output_path / f'{image_name}_painted.png')
->>>>>>> 58a1bcc5
 
 
 def clear_region(diffed: DiffedImage, x: int, y: int, radius: int) -> None:
@@ -460,12 +452,8 @@
     image_label_pairs = load_dataset_paths(dir, True)
     print(f'Found {len(image_label_pairs)} images.')
 
-<<<<<<< HEAD
-    Path('output').mkdir(exist_ok=True)
-=======
     output_path = Path('output') / (datetime.now().isoformat(timespec='seconds') + f'-{dir.name}')
     output_path.mkdir(exist_ok=True)
->>>>>>> 58a1bcc5
 
     # Sort by smallest filesize first
     image_label_pairs.sort(key=lambda pair: pair[0].stat().st_size)
