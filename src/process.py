--- conflicted
+++ resolved
@@ -328,13 +328,6 @@
     return correct, wrong, labels
 
 
-<<<<<<< HEAD
-def find_planes(image: OriginalImage, diffed: DiffedImage, n: int, clear_radius: int) -> list[Prediction]:
-    """Find `n` planes in the given image, clearing an square of 
-    `clear_radius` side for each detection."""
-
-    iteration_limit = 40 * n
-=======
 def find_planes(
     image: OriginalImage,
     diffed: DiffedImage,
@@ -343,8 +336,7 @@
 ) -> tuple[list[Prediction], list[ValidationResult]]:
     """Find `n` planes in the given image, clearing an square of 
     `clear_radius` side for each detection."""
-    iteration_limit = 4 * n
->>>>>>> 7a97b762
+    iteration_limit = 40 * n
     predictions: list[Prediction] = []
     validations: list[ValidationResult] = []
 
@@ -382,12 +374,6 @@
     remaining_labels: tuple[tuple[int, int], ...]
 
 
-<<<<<<< HEAD
-def test_image_predictions(image: OriginalImage, diffed: DiffedImage, labels: set[tuple[int, int]], radius: int) -> ImageResults:
-    n_labels = len(labels)
-
-    predictions = find_planes(image, diffed, n=n_labels, clear_radius=radius)
-=======
 def test_image_predictions(
     image: OriginalImage,
     diffed: DiffedImage,
@@ -397,7 +383,6 @@
     n_labels = len(labels)
 
     predictions, validations = find_planes(image, diffed, n=n_labels, clear_radius=radius)
->>>>>>> 7a97b762
     correct, wrong, remaining_labels = categorize_predictions(predictions, labels, max_dist=radius)
 
     return ImageResults(
@@ -436,15 +421,11 @@
             print(f'    Labels: {res.labels}')
             print(f'    Predictions: {res.predictions}')
 
-<<<<<<< HEAD
-        hightlight_predictions(image, diffed, res.correct, res.wrong, res.remaining_labels, png.stem)
-=======
         for validation_result in res.validations:
             # do_parameter_est(image, diffed, validation_result, f'{png.stem}_parameters.txt')
             pass
 
-        hightlight_predictions(image, res.correct, res.wrong, res.remaining_labels, png.stem)
->>>>>>> 7a97b762
+        hightlight_predictions(image, diffed, res.correct, res.wrong, res.remaining_labels, png.stem)
 
     gc.collect()
     return (n_correct, n_total)
