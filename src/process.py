--- conflicted
+++ resolved
@@ -52,11 +52,7 @@
     with open(path) as f:
         for line in f:
             a, b = line.split(maxsplit=2)
-<<<<<<< HEAD
-            coords.add((int(a) + 32, int(b) + 32))
-=======
             coords.add((int(a) + padding, int(b) + padding))
->>>>>>> 58a1bcc5
     return coords
 
 
@@ -64,12 +60,7 @@
 def load_image(path, pad=True) -> OriginalImage:
     image = cv2.imread(str(path), cv2.IMREAD_COLOR) / 255.0
     image = srgb_to_linear(image, fast=fast_srgb_conv)
-<<<<<<< HEAD
-    if pad:
-        image = np.pad(image, ((32,32),(32,32),(0,0)))
-=======
     image = np.pad(image, ((padding, padding), (padding, padding), (0, 0)))
->>>>>>> 58a1bcc5
     return image
 
 
